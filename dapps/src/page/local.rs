// Copyright 2015, 2016 Ethcore (UK) Ltd.
// This file is part of Parity.

// Parity is free software: you can redistribute it and/or modify
// it under the terms of the GNU General Public License as published by
// the Free Software Foundation, either version 3 of the License, or
// (at your option) any later version.

// Parity is distributed in the hope that it will be useful,
// but WITHOUT ANY WARRANTY; without even the implied warranty of
// MERCHANTABILITY or FITNESS FOR A PARTICULAR PURPOSE.  See the
// GNU General Public License for more details.

// You should have received a copy of the GNU General Public License
// along with Parity.  If not, see <http://www.gnu.org/licenses/>.

use mime_guess;
use std::io::{Seek, Read, SeekFrom};
use std::fs;
use std::path::{Path, PathBuf};
use page::handler;
use endpoint::{Endpoint, EndpointInfo, EndpointPath, Handler};

pub struct LocalPageEndpoint {
	path: PathBuf,
	mime: Option<String>,
	info: Option<EndpointInfo>,
}

impl LocalPageEndpoint {
	pub fn new(path: PathBuf, info: EndpointInfo) -> Self {
		LocalPageEndpoint {
			path: path,
			mime: None,
			info: Some(info),
		}
	}

	pub fn single_file(path: PathBuf, mime: String) -> Self {
		LocalPageEndpoint {
			path: path,
			mime: Some(mime),
			info: None,
		}
	}

	pub fn path(&self) -> PathBuf {
		self.path.clone()
	}
}

impl Endpoint for LocalPageEndpoint {
	fn info(&self) -> Option<&EndpointInfo> {
		self.info.as_ref()
	}

	fn to_handler(&self, path: EndpointPath) -> Box<Handler> {
<<<<<<< HEAD
		if let Some(ref mime) = self.mime {
			Box::new(handler::PageHandler {
				app: LocalSingleFile { path: self.path.clone(), mime: mime.clone() },
				prefix: None,
				path: path,
				file: None,
				safe_to_embed: false,
			})
		} else {
			Box::new(handler::PageHandler {
				app: LocalDapp { path: self.path.clone() },
				prefix: None,
				path: path,
				file: None,
				safe_to_embed: false,
			})
		}
=======
		Box::new(handler::PageHandler {
			app: LocalDapp::new(self.path.clone()),
			prefix: None,
			path: path,
			file: Default::default(),
			safe_to_embed: false,
		})
>>>>>>> 96559208
	}
}

struct LocalSingleFile {
	path: PathBuf,
	mime: String,
}

impl handler::Dapp for LocalSingleFile {
	type DappFile = LocalFile;

	fn file(&self, _path: &str) -> Option<Self::DappFile> {
		LocalFile::from_path(&self.path, Some(&self.mime))
	}
}

struct LocalDapp {
	path: PathBuf,
}

impl handler::Dapp for LocalDapp {
	type DappFile = LocalFile;

	fn file(&self, file_path: &str) -> Option<Self::DappFile> {
		let mut path = self.path.clone();
		for part in file_path.split('/') {
			path.push(part);
		}
		LocalFile::from_path(&path, None)
	}
}

struct LocalFile {
	content_type: String,
	buffer: [u8; 4096],
	file: fs::File,
	len: u64,
	pos: u64,
}

impl LocalFile {
	fn from_path<P: AsRef<Path>>(path: P, mime: Option<&str>) -> Option<Self> {
		// Check if file exists
		fs::File::open(&path).ok().map(|file| {
			let content_type = mime.map(|mime| mime.to_owned())
				.unwrap_or_else(|| mime_guess::guess_mime_type(path).to_string());
			let len = file.metadata().ok().map_or(0, |meta| meta.len());
			LocalFile {
				content_type: content_type,
				buffer: [0; 4096],
				file: file,
				pos: 0,
				len: len,
			}
		})
	}
}

impl handler::DappFile for LocalFile {
	fn content_type(&self) -> &str {
		&self.content_type
	}

	fn is_drained(&self) -> bool {
		self.pos == self.len
	}

	fn next_chunk(&mut self) -> &[u8] {
		let _ = self.file.seek(SeekFrom::Start(self.pos));
		if let Ok(n) = self.file.read(&mut self.buffer) {
			&self.buffer[0..n]
		} else {
			&self.buffer[0..0]
		}
	}

	fn bytes_written(&mut self, bytes: usize) {
		self.pos += bytes as u64;
	}
}<|MERGE_RESOLUTION|>--- conflicted
+++ resolved
@@ -55,13 +55,12 @@
 	}
 
 	fn to_handler(&self, path: EndpointPath) -> Box<Handler> {
-<<<<<<< HEAD
 		if let Some(ref mime) = self.mime {
 			Box::new(handler::PageHandler {
 				app: LocalSingleFile { path: self.path.clone(), mime: mime.clone() },
 				prefix: None,
 				path: path,
-				file: None,
+				file: Default::default(),
 				safe_to_embed: false,
 			})
 		} else {
@@ -69,19 +68,10 @@
 				app: LocalDapp { path: self.path.clone() },
 				prefix: None,
 				path: path,
-				file: None,
+				file: Default::default(),
 				safe_to_embed: false,
 			})
 		}
-=======
-		Box::new(handler::PageHandler {
-			app: LocalDapp::new(self.path.clone()),
-			prefix: None,
-			path: path,
-			file: Default::default(),
-			safe_to_embed: false,
-		})
->>>>>>> 96559208
 	}
 }
 
