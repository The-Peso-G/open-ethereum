// Copyright 2015, 2016 Ethcore (UK) Ltd.
// This file is part of Parity.

// Parity is free software: you can redistribute it and/or modify
// it under the terms of the GNU General Public License as published by
// the Free Software Foundation, either version 3 of the License, or
// (at your option) any later version.

// Parity is distributed in the hope that it will be useful,
// but WITHOUT ANY WARRANTY; without even the implied warranty of
// MERCHANTABILITY or FITNESS FOR A PARTICULAR PURPOSE.  See the
// GNU General Public License for more details.

// You should have received a copy of the GNU General Public License
// along with Parity.  If not, see <http://www.gnu.org/licenses/>.

use util::*;
use account::*;
use account_db::*;
use ethjson;
use types::account_diff::*;

#[derive(Debug, Clone, PartialEq, Eq)]
/// An account, expressed as Plain-Old-Data (hence the name).
/// Does not have a DB overlay cache, code hash or anything like that.
pub struct PodAccount {
	/// The balance of the account.
	pub balance: U256,
	/// The nonce of the account.
	pub nonce: U256,
	/// The code of the account.
	pub code: Bytes,
	/// The storage of the account.
	pub storage: BTreeMap<H256, H256>,
}

impl PodAccount {
	/// Construct new object.
	#[cfg(test)]
	pub fn new(balance: U256, nonce: U256, code: Bytes, storage: BTreeMap<H256, H256>) -> PodAccount {
		PodAccount { balance: balance, nonce: nonce, code: code, storage: storage }
	}

	/// Convert Account to a PodAccount.
	/// NOTE: This will silently fail unless the account is fully cached.
	pub fn from_account(acc: &Account) -> PodAccount {
		PodAccount {
			balance: *acc.balance(),
			nonce: *acc.nonce(),
			storage: acc.storage_overlay().iter().fold(BTreeMap::new(), |mut m, (k, &(_, ref v))| {m.insert(k.clone(), v.clone()); m}),
			code: acc.code().unwrap().to_vec(),
		}
	}

	/// Returns the RLP for this account.
	pub fn rlp(&self) -> Bytes {
		let mut stream = RlpStream::new_list(4);
		stream.append(&self.nonce);
		stream.append(&self.balance);
		stream.append(&sec_trie_root(self.storage.iter().map(|(k, v)| (k.to_vec(), encode(&U256::from(v.as_slice())).to_vec())).collect()));
		stream.append(&self.code.sha3());
		stream.out()
	}

	/// Place additional data into given hash DB.
	pub fn insert_additional(&self, db: &mut AccountDBMut) {
		if !self.code.is_empty() {
			db.insert(&self.code);
		}
		let mut r = H256::new();
		let mut t = SecTrieDBMut::new(db, &mut r);
		for (k, v) in &self.storage {
			t.insert(k, &encode(&U256::from(v.as_slice())));
		}
	}
}

impl From<ethjson::blockchain::Account> for PodAccount {
	fn from(a: ethjson::blockchain::Account) -> Self {
		PodAccount {
			balance: a.balance.into(),
			nonce: a.nonce.into(),
			code: a.code.into(),
			storage: a.storage.into_iter().map(|(key, value)| {
				let key: U256 = key.into();
				let value: U256 = value.into();
				(H256::from(key), H256::from(value))
			}).collect()
		}
	}
}

impl From<ethjson::spec::Account> for PodAccount {
	fn from(a: ethjson::spec::Account) -> Self {
		PodAccount {
			balance: a.balance.map_or_else(U256::zero, Into::into),
			nonce: a.nonce.map_or_else(U256::zero, Into::into),
			code: vec![],
			storage: BTreeMap::new()
		}
	}
}

impl fmt::Display for PodAccount {
	fn fmt(&self, f: &mut fmt::Formatter) -> fmt::Result {
		write!(f, "(bal={}; nonce={}; code={} bytes, #{}; storage={} items)", self.balance, self.nonce, self.code.len(), self.code.sha3(), self.storage.len())
	}
}

/// Determine difference between two optionally existant `Account`s. Returns None
/// if they are the same.
pub fn diff_pod(pre: Option<&PodAccount>, post: Option<&PodAccount>) -> Option<AccountDiff> {
	match (pre, post) {
		(None, Some(x)) => Some(AccountDiff {
			balance: Diff::Born(x.balance),
			nonce: Diff::Born(x.nonce),
			code: Diff::Born(x.code.clone()),
			storage: x.storage.iter().map(|(k, v)| (k.clone(), Diff::Born(v.clone()))).collect(),
		}),
		(Some(x), None) => Some(AccountDiff {
			balance: Diff::Died(x.balance),
			nonce: Diff::Died(x.nonce),
			code: Diff::Died(x.code.clone()),
			storage: x.storage.iter().map(|(k, v)| (k.clone(), Diff::Died(v.clone()))).collect(),
		}),
		(Some(pre), Some(post)) => {
			let storage: Vec<_> = pre.storage.keys().merge(post.storage.keys())
				.filter(|k| pre.storage.get(k).unwrap_or(&H256::new()) != post.storage.get(k).unwrap_or(&H256::new()))
				.collect();
			let r = AccountDiff {
				balance: Diff::new(pre.balance, post.balance),
				nonce: Diff::new(pre.nonce, post.nonce),
				code: Diff::new(pre.code.clone(), post.code.clone()),
				storage: storage.into_iter().map(|k|
					(k.clone(), Diff::new(
						pre.storage.get(&k).cloned().unwrap_or_else(H256::new),
						post.storage.get(&k).cloned().unwrap_or_else(H256::new)
					))).collect(),
			};
			if r.balance.is_same() && r.nonce.is_same() && r.code.is_same() && r.storage.is_empty() {
				None
			} else {
				Some(r)
			}
		},
		_ => None,
	}
}


#[cfg(test)]
mod test {
	use common::*;
	use types::account_diff::*;
	use super::diff_pod;

	#[test]
	fn existence() {
<<<<<<< HEAD
		let a = PodAccount{balance: x!(69), nonce: x!(0), code: vec![], storage: map![]};
		assert_eq!(diff_pod(Some(&a), Some(&a)), None);
		assert_eq!(diff_pod(None, Some(&a)), Some(AccountDiff{
			balance: Diff::Born(x!(69)),
			nonce: Diff::Born(x!(0)),
=======
		let a = PodAccount{balance: 69.into(), nonce: 0.into(), code: vec![], storage: map![]};
		assert_eq!(AccountDiff::diff_pod(Some(&a), Some(&a)), None);
		assert_eq!(AccountDiff::diff_pod(None, Some(&a)), Some(AccountDiff{
			balance: Diff::Born(69.into()),
			nonce: Diff::Born(0.into()),
>>>>>>> d40a038f
			code: Diff::Born(vec![]),
			storage: map![],
		}));
	}

	#[test]
	fn basic() {
<<<<<<< HEAD
		let a = PodAccount{balance: x!(69), nonce: x!(0), code: vec![], storage: map![]};
		let b = PodAccount{balance: x!(42), nonce: x!(1), code: vec![], storage: map![]};
		assert_eq!(diff_pod(Some(&a), Some(&b)), Some(AccountDiff {
			balance: Diff::Changed(x!(69), x!(42)),
			nonce: Diff::Changed(x!(0), x!(1)),
=======
		let a = PodAccount{balance: 69.into(), nonce: 0.into(), code: vec![], storage: map![]};
		let b = PodAccount{balance: 42.into(), nonce: 1.into(), code: vec![], storage: map![]};
		assert_eq!(AccountDiff::diff_pod(Some(&a), Some(&b)), Some(AccountDiff {
			balance: Diff::Changed(69.into(), 42.into()),
			nonce: Diff::Changed(0.into(), 1.into()),
>>>>>>> d40a038f
			code: Diff::Same,
			storage: map![],
		}));
	}

	#[test]
	fn code() {
<<<<<<< HEAD
		let a = PodAccount{balance: x!(0), nonce: x!(0), code: vec![], storage: map![]};
		let b = PodAccount{balance: x!(0), nonce: x!(1), code: vec![0], storage: map![]};
		assert_eq!(diff_pod(Some(&a), Some(&b)), Some(AccountDiff {
=======
		let a = PodAccount{balance: 0.into(), nonce: 0.into(), code: vec![], storage: map![]};
		let b = PodAccount{balance: 0.into(), nonce: 1.into(), code: vec![0], storage: map![]};
		assert_eq!(AccountDiff::diff_pod(Some(&a), Some(&b)), Some(AccountDiff {
>>>>>>> d40a038f
			balance: Diff::Same,
			nonce: Diff::Changed(0.into(), 1.into()),
			code: Diff::Changed(vec![], vec![0]),
			storage: map![],
		}));
	}

	#[test]
	fn storage() {
		let a = PodAccount {
			balance: 0.into(),
			nonce: 0.into(),
			code: vec![],
			storage: map_into![1 => 1, 2 => 2, 3 => 3, 4 => 4, 5 => 0, 6 => 0, 7 => 0]
		};
		let b = PodAccount {
			balance: 0.into(),
			nonce: 0.into(),
			code: vec![],
			storage: map_into![1 => 1, 2 => 3, 3 => 0, 5 => 0, 7 => 7, 8 => 0, 9 => 9]
		};
		assert_eq!(diff_pod(Some(&a), Some(&b)), Some(AccountDiff {
			balance: Diff::Same,
			nonce: Diff::Same,
			code: Diff::Same,
			storage: map![
				2.into() => Diff::new(2.into(), 3.into()),
				3.into() => Diff::new(3.into(), 0.into()),
				4.into() => Diff::new(4.into(), 0.into()),
				7.into() => Diff::new(0.into(), 7.into()),
				9.into() => Diff::new(0.into(), 9.into())
			],
		}));
	}
}<|MERGE_RESOLUTION|>--- conflicted
+++ resolved
@@ -152,23 +152,15 @@
 mod test {
 	use common::*;
 	use types::account_diff::*;
-	use super::diff_pod;
+	use super::{PodAccount, diff_pod};
 
 	#[test]
 	fn existence() {
-<<<<<<< HEAD
-		let a = PodAccount{balance: x!(69), nonce: x!(0), code: vec![], storage: map![]};
+		let a = PodAccount{balance: 69.into(), nonce: 0.into(), code: vec![], storage: map![]};
 		assert_eq!(diff_pod(Some(&a), Some(&a)), None);
 		assert_eq!(diff_pod(None, Some(&a)), Some(AccountDiff{
-			balance: Diff::Born(x!(69)),
-			nonce: Diff::Born(x!(0)),
-=======
-		let a = PodAccount{balance: 69.into(), nonce: 0.into(), code: vec![], storage: map![]};
-		assert_eq!(AccountDiff::diff_pod(Some(&a), Some(&a)), None);
-		assert_eq!(AccountDiff::diff_pod(None, Some(&a)), Some(AccountDiff{
 			balance: Diff::Born(69.into()),
 			nonce: Diff::Born(0.into()),
->>>>>>> d40a038f
 			code: Diff::Born(vec![]),
 			storage: map![],
 		}));
@@ -176,19 +168,11 @@
 
 	#[test]
 	fn basic() {
-<<<<<<< HEAD
-		let a = PodAccount{balance: x!(69), nonce: x!(0), code: vec![], storage: map![]};
-		let b = PodAccount{balance: x!(42), nonce: x!(1), code: vec![], storage: map![]};
-		assert_eq!(diff_pod(Some(&a), Some(&b)), Some(AccountDiff {
-			balance: Diff::Changed(x!(69), x!(42)),
-			nonce: Diff::Changed(x!(0), x!(1)),
-=======
 		let a = PodAccount{balance: 69.into(), nonce: 0.into(), code: vec![], storage: map![]};
 		let b = PodAccount{balance: 42.into(), nonce: 1.into(), code: vec![], storage: map![]};
-		assert_eq!(AccountDiff::diff_pod(Some(&a), Some(&b)), Some(AccountDiff {
+		assert_eq!(diff_pod(Some(&a), Some(&b)), Some(AccountDiff {
 			balance: Diff::Changed(69.into(), 42.into()),
 			nonce: Diff::Changed(0.into(), 1.into()),
->>>>>>> d40a038f
 			code: Diff::Same,
 			storage: map![],
 		}));
@@ -196,15 +180,9 @@
 
 	#[test]
 	fn code() {
-<<<<<<< HEAD
-		let a = PodAccount{balance: x!(0), nonce: x!(0), code: vec![], storage: map![]};
-		let b = PodAccount{balance: x!(0), nonce: x!(1), code: vec![0], storage: map![]};
-		assert_eq!(diff_pod(Some(&a), Some(&b)), Some(AccountDiff {
-=======
 		let a = PodAccount{balance: 0.into(), nonce: 0.into(), code: vec![], storage: map![]};
 		let b = PodAccount{balance: 0.into(), nonce: 1.into(), code: vec![0], storage: map![]};
-		assert_eq!(AccountDiff::diff_pod(Some(&a), Some(&b)), Some(AccountDiff {
->>>>>>> d40a038f
+		assert_eq!(diff_pod(Some(&a), Some(&b)), Some(AccountDiff {
 			balance: Diff::Same,
 			nonce: Diff::Changed(0.into(), 1.into()),
 			code: Diff::Changed(vec![], vec![0]),
