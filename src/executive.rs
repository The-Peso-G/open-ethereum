--- conflicted
+++ resolved
@@ -89,13 +89,8 @@
 		}
 	}
 
-<<<<<<< HEAD
 	/// This funtion should be used to execute transaction.
 	pub fn transact(&mut self, t: &Transaction) -> Result<Executed, Error> {
-=======
-	/// Executes transaction.
-	pub fn transact(&mut self, t: &Transaction) -> ExecutionResult {
->>>>>>> 7f2949bd
 		// TODO: validate transaction signature ?/ sender
 
 		let sender = try!(t.sender());
